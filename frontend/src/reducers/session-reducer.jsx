--- conflicted
+++ resolved
@@ -1,15 +1,11 @@
 const initialSessionState = {
-<<<<<<< HEAD
-  // user: {},
-  user: {
-    username: 'cindy',
-    email: 'cindy@okteto.com'
-  },
-  isAuthenticated: true, // false // Change once Authentication is done.
-=======
+  // user: {
+  //   username: 'cindy',
+  //   email: 'cindy@okteto.com'
+  // },
+  // isAuthenticated: true, // false // Change once Authentication is done.
   user: {},
-  isAuthenticated: false, 
->>>>>>> 3609e363
+  isAuthenticated: false,
 };
 
 export default (state = initialSessionState, action) => {
