// Copyright 2021 The Okteto Authors
// Licensed under the Apache License, Version 2.0 (the "License");
// you may not use this file except in compliance with the License.
// You may obtain a copy of the License at
//
// http://www.apache.org/licenses/LICENSE-2.0
//
// Unless required by applicable law or agreed to in writing, software
// distributed under the License is distributed on an "AS IS" BASIS,
// WITHOUT WARRANTIES OR CONDITIONS OF ANY KIND, either express or implied.
// See the License for the specific language governing permissions and
// limitations under the License.

package deploy

import (
	"bytes"
	"context"
	"crypto/tls"
	"encoding/json"
	"fmt"
	"io"
	"net/http"
	"net/http/httputil"
	"net/url"
	"os"
	"sort"
	"strings"
	"time"

	"github.com/google/uuid"
	contextCMD "github.com/okteto/okteto/cmd/context"
	"github.com/okteto/okteto/cmd/utils"
	"github.com/okteto/okteto/pkg/config"
	"github.com/okteto/okteto/pkg/k8s/deployments"
	"github.com/okteto/okteto/pkg/k8s/endpoints"
	"github.com/okteto/okteto/pkg/k8s/ingresses"
	"github.com/okteto/okteto/pkg/k8s/pods"
	"github.com/okteto/okteto/pkg/k8s/replicasets"
	"github.com/okteto/okteto/pkg/k8s/statefulsets"
	"github.com/okteto/okteto/pkg/log"
	"github.com/okteto/okteto/pkg/model"
	"github.com/okteto/okteto/pkg/okteto"
	"github.com/spf13/cobra"
	metav1 "k8s.io/apimachinery/pkg/apis/meta/v1"
	"k8s.io/apimachinery/pkg/types"
	"k8s.io/client-go/rest"
)

const headerUpgrade = "Upgrade"

var tempKubeConfigTemplate = "%s/.okteto/kubeconfig-%s"

// Options options for deploy command
type Options struct {
	ManifestPath string
	Name         string
	Namespace    string
	K8sContext   string
	Variables    []string
<<<<<<< HEAD
	Wait         bool
	Timeout      time.Duration
=======
	Manifest     *model.Manifest
>>>>>>> c3614449
}

type kubeConfigHandler interface {
	Read() (*rest.Config, error)
	Modify(port int, sessionToken, destKubeconfigFile string) error
}

type proxyInterface interface {
	Start()
	Shutdown(ctx context.Context) error
	GetPort() int
	GetToken() string
}

type deployCommand struct {
	getManifest func(ctx context.Context, cwd string, opts contextCMD.ManifestOptions) (*model.Manifest, error)

	proxy              proxyInterface
	kubeconfig         kubeConfigHandler
	executor           utils.ManifestExecutor
	tempKubeconfigFile string
}

//Deploy deploys the okteto manifest
func Deploy(ctx context.Context) *cobra.Command {
	options := &Options{}

	cmd := &cobra.Command{
		Use:    "deploy",
		Short:  "Execute the list of commands specified in the Okteto manifest to deploy the application",
		Args:   utils.NoArgsAccepted("https://okteto.com/docs/reference/cli/#version"),
		Hidden: true,
		RunE: func(cmd *cobra.Command, args []string) error {
			// This is needed because the deploy command needs the original kubeconfig configuration even in the execution within another
			// deploy command. If not, we could be proxying a proxy and we would be applying the incorrect deployed-by label
			os.Setenv(model.OktetoWithinDeployCommandContextEnvVar, "false")
			if err := contextCMD.Run(ctx, &contextCMD.ContextOptions{}); err != nil {
				return err
			}

			cwd, err := os.Getwd()
			if err != nil {
				return fmt.Errorf("failed to get the current working directory: %w", err)
			}

			if options.Name == "" {
				options.Name = utils.InferApplicationName(cwd)
			}

			// Look for a free local port to start the proxy
			port, err := model.GetAvailablePort("localhost")
			if err != nil {
				log.Infof("could not find a free port to start proxy server: %s", err)
				return err
			}
			log.Debugf("found available port %d", port)

			// TODO for now, using self-signed certificates
			cert, err := tls.X509KeyPair(cert, key)
			if err != nil {
				log.Infof("could not read certificate: %s", err)
				return err
			}

			// Generate a token for the requests done to the proxy
			sessionToken := uuid.NewString()

			kubeconfig := newKubeConfig()
			clusterConfig, err := kubeconfig.Read()
			if err != nil {
				log.Infof("could not read kubeconfig file: %s", err)
				return err
			}

			handler, err := getProxyHandler(options.Name, sessionToken, clusterConfig)
			if err != nil {
				log.Infof("could not configure local proxy: %s", err)
				return err
			}

			s := &http.Server{
				Addr:         fmt.Sprintf(":%d", port),
				Handler:      handler,
				ReadTimeout:  5 * time.Second,
				WriteTimeout: 10 * time.Second,
				IdleTimeout:  120 * time.Second,
				TLSConfig: &tls.Config{
					Certificates: []tls.Certificate{cert},

					// Recommended security configuration by DeepSource
					MinVersion: tls.VersionTLS12,
					MaxVersion: tls.VersionTLS13,
				},
			}

			c := &deployCommand{
				getManifest: contextCMD.GetManifest,

				kubeconfig: kubeconfig,
				executor:   utils.NewExecutor(),
				proxy: newProxy(proxyConfig{
					port:  port,
					token: sessionToken,
				}, s),
				tempKubeconfigFile: fmt.Sprintf(tempKubeConfigTemplate, config.GetUserHomeDir(), options.Name),
			}
			return c.runDeploy(ctx, cwd, options)
		},
	}

	cmd.Flags().StringVar(&options.Name, "name", "", "application name")
	cmd.Flags().StringVarP(&options.ManifestPath, "file", "f", "", "path to the manifest file")
	cmd.Flags().StringVar(&options.Namespace, "namespace", "", "application name")
	cmd.Flags().StringVar(&options.K8sContext, "context", "", "k8s context")

	cmd.Flags().StringArrayVarP(&options.Variables, "var", "v", []string{}, "set a variable (can be set more than once)")
	cmd.Flags().BoolVarP(&options.Wait, "wait", "w", false, "wait for the application to be fully deployed")
	cmd.Flags().DurationVarP(&options.Timeout, "timeout", "t", (5 * time.Minute), "the length of time to wait for completion, zero means never. Any other values should contain a corresponding time unit e.g. 1s, 2m, 3h ")

	return cmd
}

func (dc *deployCommand) runDeploy(ctx context.Context, cwd string, opts *Options) error {
	log.Debugf("creating temporal kubeconfig file '%s'", dc.tempKubeconfigFile)
	if err := dc.kubeconfig.Modify(dc.proxy.GetPort(), dc.proxy.GetToken(), dc.tempKubeconfigFile); err != nil {
		log.Infof("could not create temporal kubeconfig %s", err)
		return err
	}

	var err error
	// Read manifest file with the commands to be executed
	opts.Manifest, err = dc.getManifest(ctx, cwd, contextCMD.ManifestOptions{Name: opts.Name, Filename: opts.ManifestPath})
	if err != nil {
		log.Infof("could not find manifest file to be executed: %s", err)
		return err
	}

	log.Debugf("starting server on %d", dc.proxy.GetPort())
	dc.proxy.Start()

	defer dc.cleanUp(ctx)

	opts.Variables = append(
		opts.Variables,
		// Set KUBECONFIG environment variable as environment for the commands to be executed
		fmt.Sprintf("KUBECONFIG=%s", dc.tempKubeconfigFile),
		// Set OKTETO_WITHIN_DEPLOY_COMMAND_CONTEXT env variable, so all the Okteto commands executed within this command execution
		// should not overwrite the server and the credentials in the kubeconfig
		"OKTETO_WITHIN_DEPLOY_COMMAND_CONTEXT=true",
	)

	for _, command := range opts.Manifest.Deploy.Commands {
		if err := dc.executor.Execute(command, opts.Variables); err != nil {
			log.Infof("error executing command '%s': %s", command, err.Error())
			return err
		}
	}

	if opts.Wait {
		spinner := utils.NewSpinner("Waiting to be fully deployed...")
		spinner.Start()
		defer spinner.Stop()
		if err := dc.waitUntilDeployed(ctx, opts); err != nil {
			return err
		}
		if err := dc.showEndpoints(ctx, opts, spinner); err != nil {
			log.Errorf("could not retrieve endpoints: %s", err)
		}
	}

	return nil
}

func (dc *deployCommand) cleanUp(ctx context.Context) {
	log.Debugf("removing temporal kubeconfig file '%s'", dc.tempKubeconfigFile)
	if err := os.Remove(dc.tempKubeconfigFile); err != nil {
		log.Infof("could not remove temporal kubeconfig file: %s", err)
	}

	log.Debugf("stopping local server...")
	if err := dc.proxy.Shutdown(ctx); err != nil {
		log.Infof("could not stop local server: %s", err)
	}
}

func newProtocolTransport(clusterConfig *rest.Config, disableHTTP2 bool) (http.RoundTripper, error) {
	copiedConfig := &rest.Config{}
	*copiedConfig = *clusterConfig

	if disableHTTP2 {
		// According to https://pkg.go.dev/k8s.io/client-go/rest#TLSClientConfig, this is the way to disable HTTP/2
		copiedConfig.TLSClientConfig.NextProtos = []string{"http/1.1"}
	}

	return rest.TransportFor(copiedConfig)
}

func isSPDY(r *http.Request) bool {
	return strings.HasPrefix(strings.ToLower(r.Header.Get(headerUpgrade)), "spdy/")
}

func getProxyHandler(name, token string, clusterConfig *rest.Config) (http.Handler, error) {
	// By default we don't disable HTTP/2
	trans, err := newProtocolTransport(clusterConfig, false)
	if err != nil {
		log.Infof("could not get http transport from config: %s", err)
		return nil, err
	}

	handler := http.NewServeMux()

	destinationURL := &url.URL{
		Host:   strings.TrimPrefix(clusterConfig.Host, "https://"),
		Scheme: "https",
	}
	proxy := httputil.NewSingleHostReverseProxy(destinationURL)
	proxy.Transport = trans

	log.Debugf("forwarding host: %s", clusterConfig.Host)

	handler.HandleFunc("/", func(rw http.ResponseWriter, r *http.Request) {
		requestToken := r.Header.Get("Authorization")
		expectedToken := fmt.Sprintf("Bearer %s", token)
		// Validate token with the generated for the local kubeconfig file
		if requestToken != expectedToken {
			rw.WriteHeader(401)
			return
		}

		// Set the right bearer token based on the original kubeconfig. Authorization header should not be sent
		// if clusterConfig.BearerToken is empty
		if clusterConfig.BearerToken != "" {
			r.Header.Set("Authorization", fmt.Sprintf("Bearer %s", clusterConfig.BearerToken))
		} else {
			r.Header.Del("Authorization")
		}

		reverseProxy := proxy
		if isSPDY(r) {
			log.Debugf("detected SPDY request, disabling HTTP/2 for request %s %s", r.Method, r.URL.String())
			// In case of a SPDY request, we create a new proxy with HTTP/2 disabled
			t, err := newProtocolTransport(clusterConfig, true)
			if err != nil {
				log.Infof("could not disabled HTTP/2: %s", err)
				rw.WriteHeader(500)
				return
			}
			reverseProxy = httputil.NewSingleHostReverseProxy(destinationURL)
			reverseProxy.Transport = t
		}

		// Modify all resources updated or created to include the label.
		if r.Method == "PUT" || r.Method == "POST" {
			b, err := io.ReadAll(r.Body)
			if err != nil {
				log.Infof("could not read the request body: %s", err)
				rw.WriteHeader(500)
				return
			}

			defer r.Body.Close()
			if len(b) == 0 {
				reverseProxy.ServeHTTP(rw, r)
				return
			}

			var body map[string]json.RawMessage
			if err := json.Unmarshal(b, &body); err != nil {
				log.Infof("could not unmarshal request: %s", err)
				rw.WriteHeader(500)
				return
			}

			m, ok := body["metadata"]
			if !ok {
				log.Info("request body doesn't have metadata field")
				rw.WriteHeader(500)
				return
			}

			var metadata metav1.ObjectMeta
			if err := json.Unmarshal(m, &metadata); err != nil {
				log.Infof("could not process resource's metadata: %s", err)
				rw.WriteHeader(500)
				return
			}

			if metadata.Labels == nil {
				metadata.Labels = map[string]string{}
			}
			metadata.Labels[model.DeployedByLabel] = name

			metadataAsByte, err := json.Marshal(metadata)
			if err != nil {
				log.Infof("could not process resource's metadata: %s", err)
				rw.WriteHeader(500)
				return
			}

			body["metadata"] = metadataAsByte

			b, err = json.Marshal(body)
			if err != nil {
				log.Infof("could not marshal modified body: %s", err)
				rw.WriteHeader(500)
				return
			}

			// Needed to set the new Content-Length
			r.ContentLength = int64(len(b))
			r.Body = io.NopCloser(bytes.NewBuffer(b))
		}

		// Redirect request to the k8s server (based on the transport HTTP generated from the config)
		reverseProxy.ServeHTTP(rw, r)
	})

	return handler, nil

}

func (*deployCommand) waitUntilDeployed(ctx context.Context, opts *Options) error {
	labelSelector := fmt.Sprintf("%s=%s", model.DeployedByLabel, opts.Name)
	c, _, err := okteto.GetK8sClient()
	if err != nil {
		return err
	}

	ticker := time.NewTicker(1 * time.Second)
	to := time.NewTicker(opts.Timeout)
	for {
		select {
		case <-to.C:
			return fmt.Errorf("application '%s' didn't finish after %s", opts.Name, opts.Timeout.String())
		case <-ticker.C:
			isReady := true
			dList, err := deployments.List(ctx, okteto.Context().Namespace, labelSelector, c)
			if err != nil {
				return err
			}
			for _, dep := range dList {
				if dep.Status.ReadyReplicas != dep.Status.Replicas {
					isReady = false
					break
				}
			}
			if !isReady {
				continue
			}
			sfsList, err := statefulsets.List(ctx, okteto.Context().Namespace, labelSelector, c)
			if err != nil {
				return err
			}
			for _, sfs := range sfsList {
				if sfs.Status.ReadyReplicas != sfs.Status.Replicas {
					isReady = false
					break
				}
			}

			if !isReady {
				continue
			}
			return nil
		}
	}
}

func (*deployCommand) showEndpoints(ctx context.Context, opts *Options, spinner *utils.Spinner) error {
	spinner.Update("retrieving endpoints")
	pods, err := getDeployPodNames(ctx, opts)
	if err != nil {
		return err
	}

	c, _, err := okteto.GetK8sClient()
	if err != nil {
		return err
	}
	endpoints, err := endpoints.GetEndpointsByPodName(ctx, pods, okteto.Context().Namespace, c)
	if err != nil {
		return err
	}

	svcsName := map[string]bool{}
	for _, endpoint := range endpoints {
		svcsName[endpoint.Name] = true
	}

	iClient, err := ingresses.GetClient(ctx, c)
	if err != nil {
		return err
	}
	eps, err := iClient.GetEndpointsByEndpointsServices(ctx, okteto.Context().Namespace, svcsName)
	if err != nil {
		return err
	}
	spinner.Stop()
	if len(eps) > 0 {
		sort.Slice(eps, func(i, j int) bool {
			return len(eps[i]) < len(eps[j])
		})
		log.Information("Endpoints available:\n  - %s\n", strings.Join(eps, "\n  - "))
	}
	return nil
}

func getDeployPodNames(ctx context.Context, opts *Options) (map[string]bool, error) {
	uuids := map[types.UID]bool{}
	labelSelector := fmt.Sprintf("%s=%s", model.DeployedByLabel, opts.Name)
	c, _, err := okteto.GetK8sClient()
	if err != nil {
		log.Infof("error retrieving k8s client: %s", err)
		return map[string]bool{}, err
	}
	dList, err := deployments.List(ctx, okteto.Context().Namespace, labelSelector, c)
	if err != nil {
		log.Infof("error retrieving deployments: %s", err)
		return map[string]bool{}, err
	}
	for _, dep := range dList {
		rs, err := replicasets.GetReplicaSetByDeployment(ctx, &dep, c)
		if err != nil {
			log.Infof("error retrieving replicasets: %s", err)
			return map[string]bool{}, err
		}
		uuids[rs.UID] = true
	}
	sfsList, err := statefulsets.List(ctx, okteto.Context().Namespace, labelSelector, c)
	if err != nil {
		log.Infof("error retrieving sfs: %s", err)
		return map[string]bool{}, err
	}
	for _, sfs := range sfsList {
		uuids[sfs.UID] = true
	}
	pList, err := pods.List(ctx, okteto.Context().Namespace, "", c)
	if err != nil {
		log.Infof("error retrieving pods: %s", err)
		return map[string]bool{}, err
	}

	podList := map[string]bool{}
	for _, p := range pList {
		if isPodFromDeploy(uuids, p.OwnerReferences) {
			podList[p.Name] = true
		}
	}

	return podList, nil
}

func isPodFromDeploy(uuids map[types.UID]bool, ownerReferences []metav1.OwnerReference) bool {
	for _, ownerReference := range ownerReferences {
		if _, ok := uuids[ownerReference.UID]; ok {
			return true
		}
	}

	return false
}<|MERGE_RESOLUTION|>--- conflicted
+++ resolved
@@ -58,12 +58,9 @@
 	Namespace    string
 	K8sContext   string
 	Variables    []string
-<<<<<<< HEAD
 	Wait         bool
 	Timeout      time.Duration
-=======
 	Manifest     *model.Manifest
->>>>>>> c3614449
 }
 
 type kubeConfigHandler interface {
